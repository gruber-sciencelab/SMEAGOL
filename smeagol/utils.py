# General imports
import numpy as np
import pandas as pd
import os
import itertools

# Biopython imports
from Bio.Seq import Seq
from Bio.SeqRecord import SeqRecord

# I/O imports
import h5py
import gzip
from mimetypes import guess_type
from functools import partial

# Stats imports
from sklearn.cluster import AgglomerativeClustering

<<<<<<< HEAD
=======
# Viz imports
from .visualize import plot_pwm_similarity

>>>>>>> d50cb31a

# PPM/PWM analysis

# Check

def check_ppm(probs):
    """Function to check validity of a PPM.
    
    Args:
        probs (np.array): Array containing probability values
        
    Raises:
        ValueError: if probs is an invalid PPM.
        
    """
    if (np.min(probs) < 0) or (np.max(probs) > 1):
        raise ValueError('Values are not within the range [0,1].')
    if probs.shape[1] != 4:
        raise ValueError('Input array does not have 4 columns.')


# Metrics
def entropy(probs):
    """Function to calculate entropy of a PPM or column of a PPM.
    
    Args:
        probs (np.array): Array containing probability values
    
    Returns:
        result (float): Entropy value

    """
    #check_ppm(probs)
    result = -np.sum(probs*np.log2(probs))
    return result

    
def position_wise_ic(probs, axis=1):
    """Function to calculate information content of each column in a PPM.
    
    Args:
        probs (np.array): array containing PPM probability values
    
    Returns:
        result (np.array): information content of each column in probs.
        
    """
    check_ppm(probs)
    position_wise_entropy = np.apply_along_axis(entropy, axis=axis, arr=probs)
    result = 2 - position_wise_entropy
    return result


def ppm_to_pwm(probs):
    """Function to convert PPM to PWM.
    
    Args:
        probs (np.array): array containing PPM probability values
    
    Returns:
        Numpy array containing PWM.
        
    """
    return np.log2(probs/0.25)    


# Manipulation of position matrices

def trim_ppm(probs, frac_threshold):
    """Function to trim non-informative columns from ends of a PPM.
    
    Args:
        probs (np.array): array containing PPM probability values
        frac_threshold (float): threshold (0-1) to filter out non-informative columns.
    
    Returns:
        result (np.array): array containing trimmed PPM.
    """
    pos_ic = position_wise_ic(probs, axis=1)
    to_trim = (pos_ic/np.mean(pos_ic)) < frac_threshold
    positions = list(range(probs.shape[0]))
    assert len(to_trim) == len(positions)

    # Trim from start
    while to_trim[0]:
        positions = positions[1:]
        to_trim = to_trim[1:]

    # Trim from end
    while to_trim[-1]:
        positions = positions[:-1]
        to_trim = to_trim[:-1]
    
    result = probs[positions,:]
    return result


# Similarity and clustering

def cos_sim(a, b):
    """Function to calculate cosine similarity between two vectors.
    
    Args:
        a, b (np.array): 1-D arrays.
        
    Returns:
        result (float): cosine similarity between a and b.
        
    """
    result = (a @ b.T) / (np.linalg.norm(a)*np.linalg.norm(b))
    return result   


def matrix_correlation(X, Y):
    """Function to calculate per-position similarity between two equal-sized matrices.
    
    Args:
        X, Y (np.array): two numpy arrays with same shape
        
    Returns:
        corr (float): correlation between X and Y
        
    Raises:
        ValueError: if X and Y do not have equal shapes.
        
    """
    if X.shape != Y.shape:
        raise ValueError('inputs do not have equal shapes.')
    corr = np.corrcoef(np.concatenate(X), np.concatenate(Y))[0,1]
    return corr
    

def ncorr(X, Y, min_overlap=None):
    """Function to calculate normalized correlation between two position matrices.
    
    Inputs:
        X, Y (np.array): two position matrices.
        min_overlap (int): minimum overlap allowed between matrices
        
    Returns:
        result (float): normalized correlation value
    """
    # X should be the shorter matrix
    ncorrs = []
    Ly = len(Y)
    Lx = len(X)
    if Ly < Lx:
        X_orig = X
        X = Y
        Y = X_orig
    Ly = len(Y)
    Lx = len(X)
    
    # Set minimum allowed overlap
    if min_overlap is None:
        min_overlap = 3

    # Slide matrices to try different alignments
    if (Lx == Ly) and ((Lx % 2)==1):
        aln_starts = range(min_overlap - Lx, Ly - min_overlap + 1)
    else:
        aln_starts = range(min_overlap - Lx, Ly - min_overlap)
    for i in aln_starts:
        Y_start = max(i, 0) # if i>0, cut Y from the left
        Y_end = min(Ly, i + Lx) # if i+Lx exceeds Ly, cut alignment at Ly
        X_start = max(-i, 0) # if i<0, cut X positions that don't align to Y
        X_end = min(Lx, Ly - i) # trim columns of X that don't align to Y on the right
        Y_i = Y[Y_start : Y_end, : ]
        X_i = X[X_start : X_end, :]
        w = Y_end - Y_start # no. of overlapping positions
        corr = matrix_correlation(X_i, Y_i)
        W = Lx + Ly - w
        ncorr = corr * w/W
        ncorrs.append(ncorr)

    # Return the highest similarity value across all alignments.
    result = max(ncorrs)
    return result


def pairwise_ncorrs(mats):
    """Function to calculate all pairwise normalized correlations between a list of position matrices.
    
    Args: 
        mats (list): list of position matrices.
        
    Returns:
        ncorrs (np.array): All pairwise normalized correlations between matrices in mats.
    
    """
    # Get all pairwise combinations
    combins = list(itertools.combinations(range(len(mats)), 2))
    
    # Calculate pairwise similarities between all matrices
    sims = np.zeros(shape=(len(mats), len(mats)))
    for i, j in combins:
        sims[i, j] = ncorr(mats[i], mats[j])
        sims[j, i] = sims[i, j]
    for i in range(len(mats)):
        sims[i, i] = 1
    # return
    return sims


def choose_representative_mat(df, sims=None, maximize='median', weight_col='weight'):
    """Function to choose a representative position matrix from a group.
    
    Args:
        df (pandas df): Dataframe containing position matrix values and IDs.
        sims (np.array): pairwise similarities between all PWMs in pwms
        maximize (str): 'mean' or 'median'. Metric  to choose representative matrix.
        weight_col(str): column in pwms that contains matrix values.
        
    Returns:
        result (list): IDs for the selected representative matrices.
        
    """
    mats = list(df[weight_col].values)
    ids = list(df.Matrix_id)
    if sims is None:
        sims = pairwise_ncorrs(mats)
    if len(mats)==2:
        # Choose matrix with lowest entropy
        entropies = [entropy(np.exp2(mat)/4) for mat in mats]
        sel_mat = np.argmin(entropies)
    elif len(mats)>2:
        # Choose matrix closest to all
        if maximize == 'mean':
            sel_mat = np.argmax(np.mean(sims, axis=0))
        elif maximize == 'median':
            sel_mat = np.argmax(np.median(sims, axis=0))
    else:
        sel_mat = 0
    # Final result
    result = ids[sel_mat]
    return result

    
def choose_cluster_representative_mats(df, sims=None, clusters=None, 
                               maximize='median', weight_col='weight'):
    """Function to choose a representative position matrix from each cluster.
        
    Args:
        df (pandas df): Dataframe containing position matrix values and IDs.
        sims (np.array): pairwise similarities between all PWMs in pwms
        clusters (list): cluster assignments for each PWM.
        maximize (str): 'mean' or 'median'. Metric  to choose representative matrix.
        weight_col(str): column in pwms that contains matrix values.
        
    Returns:
        representatives (list): IDs for the selected representative matrices.
        
    """
    representatives = []
    cluster_ids = np.unique(clusters)
    c_sims = None
    # Get pairwise similarities within each cluster
    for cluster_id in cluster_ids:
        in_cluster = (clusters==cluster_id)
        mat_ids = np.array(df.Matrix_id)[in_cluster]
        mats = df[df.Matrix_id.isin(mat_ids)]
        if sims is not None:
            c_sims = sims[in_cluster, :][:, in_cluster]
        # Choose representative matrix within cluster
        sel_mat = choose_representative_mat(mats, sims=c_sims, maximize=maximize, 
                                            weight_col=weight_col)
        representatives.append(sel_mat)
    return representatives


def cluster_pwms(df, n_clusters, sims=None, weight_col='weight'):
    """Function to cluster position matrices.
            
    Args:
        df (pandas df): Dataframe containing position matrix values and IDs.
        n_clusters (int): Number of clusters
        sims (np.array): pairwise similarities between all PWMs in pwms
        weight_col(str): column in pwms that contains matrix values.
        
    Returns:
        result: dictionary containing cluster labels, representative matrix IDs, and
                minimum pairwise similarity within each cluster      
        
    """
    if sims is None:
        sims = pairwise_ncorrs(list(df[weight_col]))
    cluster_ids = AgglomerativeClustering(n_clusters=n_clusters, affinity='precomputed', 
                                          distance_threshold=None, linkage='complete').fit(2-sims).labels_
    reps = choose_cluster_representative_mats(df, sims=sims, clusters=cluster_ids, 
                               maximize='median', weight_col=weight_col)
    min_ncorrs = [np.min(sims[cluster_ids==i, :][:, cluster_ids==i]) for i in range(n_clusters)]
    result = {'clusters':cluster_ids, 'reps':reps, 'min_ncorr': min_ncorrs}
    return result<|MERGE_RESOLUTION|>--- conflicted
+++ resolved
@@ -17,16 +17,8 @@
 # Stats imports
 from sklearn.cluster import AgglomerativeClustering
 
-<<<<<<< HEAD
-=======
-# Viz imports
-from .visualize import plot_pwm_similarity
-
->>>>>>> d50cb31a
 
 # PPM/PWM analysis
-
-# Check
 
 def check_ppm(probs):
     """Function to check validity of a PPM.
